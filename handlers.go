--- conflicted
+++ resolved
@@ -9,12 +9,9 @@
 	"log"
 	"net"
 	"net/http"
-<<<<<<< HEAD
 	"strings"
 
 	"golang.org/x/net/websocket"
-=======
->>>>>>> 2323f871
 )
 
 type Handler map[string]HandlerElement
